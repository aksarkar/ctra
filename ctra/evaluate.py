--- conflicted
+++ resolved
@@ -23,7 +23,6 @@
 
 import h5py
 from matplotlib.pyplot import *
-import memory_profiler
 import numpy
 import scipy.stats
 import scipy.linalg
@@ -42,16 +41,6 @@
 # Set up things for plotting interactively
 switch_backend('pdf')
 
-<<<<<<< HEAD
-def interrupt(s, f):
-    """Catch SIGINT to terminate model fitting early"""
-    sys.exit(1)
-
-memory_profiler.profile = lambda x: x
-
-@memory_profiler.profile
-=======
->>>>>>> 63742b43
 def _parser():
     def Annotation(arg):
         num, var = arg.split(',')
@@ -74,7 +63,6 @@
     data_args = parser.add_argument_group('Data', 'Data processing options')
     data_args.add_argument('-A', '--load-annotations', help='Annotation vector')
     data_args.add_argument('--center', action='store_true', help='Center covariates to have zero mean', default=False)
-<<<<<<< HEAD
 
     output_args = parser.add_argument_group('Output', 'Writing out fitted models')
     output_args.add_argument('--diagnostic', action='store_true')
@@ -83,13 +71,6 @@
     output_args.add_argument('--write-model', help='Prefix for pickled model', default=None)
     output_args.add_argument('--plot', help='File to plot active samples to', default=None)
     output_args.add_argument('--validation', type=int, help='Hold out validation set for posterior predictive check', default=None)
-=======
-    data_args.add_argument('--normalize', action='store_true', help='Center and scale covariates to have zero mean and variance one', default=False)
-    data_args.add_argument('--rotate', action='store_true', help='Rotate data to orthogonalize covariates', default=False)
-    data_args.add_argument('-l', '--log-level', choices=['INFO', 'DEBUG'], help='Log level', default='INFO')
-    data_args.add_argument('--interact', action='store_true', help='Drop into interactive shell after fitting the model', default=False)
-    data_args.add_argument('--diagnostic', default=None)
->>>>>>> 63742b43
 
     hyper_args = parser.add_mutually_exclusive_group()
     hyper_args.add_argument('--no-pool', action='store_false', dest='pool', help='Propose per-annotation pi and tau', default=True)
@@ -112,11 +93,6 @@
     vb_args = parser.add_argument_group('Variational Bayes', 'Parameters for tuning Variational Bayes optimization')
     vb_args.add_argument('--warm-start', action='store_true', help='Warm start the optimization', default=False)
     vb_args.add_argument('--true-pve', action='store_true', help='Fix hyperparameter PVE to its true value (default: False)', default=False)
-<<<<<<< HEAD
-    vb_args.add_argument('-r', '--learning-rate', type=float, help='Initial learning rate for SGD', default=1e-3)
-    vb_args.add_argument('-b', '--minibatch-size', type=int, help='Minibatch size for SGD', default=100)
-    vb_args.add_argument('-i', '--max-epochs', type=int, help='Maximum number of full batch epochs for SGD', default=4000)
-=======
     vb_args.add_argument('-r', '--learning-rate', type=float, help='Learning rate for SGD', default=1e-3)
     vb_args.add_argument('--hyper-learning-rate', type=float, help='Learning rate for hyperparameters', default=None)
     vb_args.add_argument('-b', '--minibatch-size', type=int, help='Minibatch size for SGD', default=100)
@@ -124,7 +100,6 @@
     vb_args.add_argument('-t', '--tolerance', type=float, help='Maximum change in objective function (for convergence)', default=1e-4)
     vb_args.add_argument('-w', '--ewma-weight', type=float, help='Exponential weight for SGD objective moving average', default=0.1)
     vb_args.add_argument('--trace', action='store_true', help='Store trace')
->>>>>>> 63742b43
 
     bootstrap_args = parser.add_mutually_exclusive_group()
     bootstrap_args.add_argument('--resample', action='store_true', help='Resample genotypes to desired sample size')
@@ -137,7 +112,6 @@
 
     return parser
 
-@memory_profiler.profile
 def _validate(args):
     # Check argument values
     if args.num_samples <= 0:
@@ -174,13 +148,10 @@
     if args.minibatch_size > args.num_samples:
         logger.warn('Setting minibatch size to sample size')
         args.minibatch_size = args.num_samples
-<<<<<<< HEAD
-=======
     if args.max_iters <= 0:
         raise _A('Polling interval must be positive')
     if args.tolerance <= 0:
         raise _A('VB tolerance must be positive')
->>>>>>> 63742b43
     if args.wsabi_tolerance <= 0:
         raise _A('Active sampling tolerance must be positive')
     if args.init_samples <= 0:
@@ -216,8 +187,6 @@
     if args.propose_tau and args.method not in ('coord', 'dsvi'):
         raise _A('Proposing tau not supported for method {}'.format(args.method))
 
-<<<<<<< HEAD
-@memory_profiler.profile
 def _load_data(args, s):
     if args.min_maf is not None or args.max_maf is not None:
         if args.min_maf is None:
@@ -249,53 +218,6 @@
             probs = ([float(x) for x in row[5:]] for row in merged)
             if args.num_samples > len(samples) and not args.resample:
                 logger.error('{} individuals present in OXSTATS data, but {} were specified'.format(len(samples), args.num_samples))
-=======
-def evaluate():
-    """Entry point for simulations on synthetic genotypes/phenotypes/annotations"""
-    args = _parser().parse_args()
-    _validate(args)
-    logging.getLogger('ctra').setLevel(args.log_level)
-    with ctra.simulation.simulation(args.num_variants, args.pve, args.annotation, args.seed) as s:
-        if args.min_maf is not None or args.max_maf is not None:
-            if args.min_maf is None:
-                args.min_maf = 0.01
-            if args.max_maf is None:
-                args.max_maf = 0.05
-            s.sample_mafs(args.min_maf, args.max_maf)
-        if args.load_annotations is not None:
-            logger.debug('Loading pre-computed annotations')
-            a = numpy.loadtxt(args.load_annotations).astype('int')
-            if a.shape[0] != args.num_variants:
-                raise _A('{} variants present in annotations file, but {} specified'.format(a.shape[0], args.num_variants))
-            s.load_annotations(a)
-        if args.permute_causal:
-            logger.debug('Generating effects with permuted causal indicator')
-            s.sample_effects(pve=args.pve, annotation_params=args.annotation, permute=True)
--
-        if args.validation is not None:
-            args.num_samples += args.validation
-        if args.load_data is not None:
-            with open(os.path.join(args.load_data, 'genotypes.txt'), 'rb') as f:
-                x = numpy.loadtxt(f)
-            with open(os.path.join(args.load_data, 'phenotypes.txt'), 'rb') as f:
-                y = numpy.loadtxt(f)
-        elif args.load_oxstats:
-            logger.debug('Loading OXSTATS datasets')
-            with contextlib.ExitStack() as stack:
-                data = [stack.enter_context(ctra.formats.oxstats_genotypes(*a))
-                        for a in ctra.algorithms.kwise(args.load_oxstats, 2)]
-                samples = list(itertools.chain.from_iterable(s for _, _, s, _ in data))
-                merged = ctra.formats.merge_oxstats([d for _, _, _, d in data])
-                probs = ([float(x) for x in row[5:]] for row in merged)
-                if args.num_samples > len(samples) and not args.resample:
-                    logger.error('{} individuals present in OXSTATS data, but {} were specified'.format(len(samples), args.num_samples))
-                    sys.exit(1)
-                x = numpy.array(list(itertools.islice(probs, args.num_variants)))
-            p, n = x.shape
-            if p < args.num_variants:
-                logger.error('{} variants present in OXSTATS data, but {} were specified'.format(p, args.num_variants))
->>>>>>> 63742b43
                 sys.exit(1)
             x = numpy.array(list(itertools.islice(probs, args.num_variants)))
         p, n = x.shape
@@ -335,7 +257,6 @@
             if args.model == 'gaussian':
                 x, y = s.sample_gaussian(n=args.num_samples)
             else:
-<<<<<<< HEAD
                 x, y = s.sample_case_control(n=args.num_samples, K=args.prevalence, P=args.study_prop)
         if args.nonparametric_bootstrap is not None:
             for _ in range(args.nonparametric_bootstrap):
@@ -347,7 +268,6 @@
         y -= y.mean()
     return x, y
 
-@memory_profiler.profile
 def _fit(args, s, x, y, x_validate=None, y_validate=None):
     if args.true_pve:
         pve = numpy.array([s.genetic_var[s.annot == a].sum() / s.pheno_var
@@ -369,83 +289,27 @@
         if args.model == 'gaussian':
             m = sklearn.linear_model.ElasticNetCV(l1_ratio=numpy.arange(0, 1, .2),
                                                   fit_intercept=not args.center).fit(x, y)
-=======
-                logger.debug('Burning in {} samples for parametric bootstrap sample {}'.format(args.num_samples * args.parametric_bootstrap, args.parametric_bootstrap))
-            for _ in range(args.parametric_bootstrap + 1):
-                if args.prevalence is not None:
-                    x, y = s.sample_case_control(n=args.num_samples, K=args.prevalence, P=args.study_prop)
-                else:
-                    x, y = s.sample_gaussian(n=args.num_samples)
-            if args.nonparametric_bootstrap is not None:
-                for _ in range(args.nonparametric_bootstrap):
-                    sample = s.random.choice(args.num_samples, args.num_samples)
-                x = x[sample,:]
-                y = y[sample]
-        if args.center or args.normalize:
-            x -= x.mean(axis=0)
-            y -= y.mean()
-        if args.normalize:
-            x /= x.var(axis=0)
-            y /= y.var()
-        if args.rotate:
-            logger.info('Computing SVD of genotypes')
-            _, v = scipy.linalg.eigh(numpy.inner(x, x))
-            rotation = scipy.linalg.inv(v)
-            y = rotation.dot(y)
-            x = rotation.dot(x)
-        if args.write_data is not None:
-            if not os.path.exists(args.write_data):
-                os.mkdir(args.write_data)
-            with open(os.path.join(args.write_data, 'genotypes.txt'), 'wb') as f:
-                numpy.savetxt(f, x, fmt='%.3f')
-            with open(os.path.join(args.write_data, 'phenotypes.txt'), 'wb') as f:
-                numpy.savetxt(f, y, fmt='%.3f')
-            with open(os.path.join(args.write_data, 'theta.txt'), 'wb') as f:
-                numpy.savetxt(f, s.theta, fmt='%.3f')
-            return
-        if args.validation is not None:
-            validation = numpy.zeros(args.num_samples, dtype='bool')
-            validation[s.random.choice(args.num_samples, args.validation, replace=False)] = True
-            x_validate = x[validation]
-            y_validate = y[validation]
-            x = x[~validation]
-            y = y[~validation]
-        else:
-            x_validate = None
-            y_validate = None
-        if args.true_pve:
-            pve = numpy.array([s.genetic_var[s.annot == a].sum() / s.pheno_var
-                               for a in range(1 + max(s.annot))])
->>>>>>> 63742b43
         else:
             m = sklearn.linear_model.LogisticRegression(solver='liblinear', penalty='l1', fit_intercept=True).fit(x, y)
             m.pi = numpy.array([0])
             m.pip = numpy.zeros(s.theta.shape)
             m.model = collections.namedtuple('model', ['rate_ratio'])(1)
+    elif args.outer_method == 'vae':
+        if args.model == 'gaussian':
+            model = ctra.model.GaussianVAE
+        else:
+            model = ctra.model.LogisticVAE
+        m = model(x, y, s.annot, learning_rate=args.learning_rate, hyperparam_learning_rate=args.hyper_learning_rate, random_state=s.random, minibatch_n=args.minibatch_size).fit(max_iters=args.max_iters, xv=x_validate, yv=y_validate, trace=args.trace)
     else:
         if args.method == 'coord':
             if args.model == 'gaussian':
-<<<<<<< HEAD
                 model = ctra.model.GaussianCoordinateAscent
             else:
                 model = ctra.model.LogisticCoordinateAscent
-=======
-                m = sklearn.linear_model.ElasticNetCV(l1_ratio=numpy.arange(0.2, 1, .2),
-                                                      fit_intercept=not args.center).fit(x, y)
-            else:
-                m = sklearn.linear_model.LogisticRegressionCV(fit_intercept=True).fit(x, y)
-        elif args.outer_method == 'vae':
-            if args.model == 'gaussian':
-                model = ctra.model.GaussianVAE
-            else:
-                model = ctra.model.LogisticVAE
-            m = model(x, y, s.annot, learning_rate=args.learning_rate, hyperparam_learning_rate=args.hyper_learning_rate, random_state=s.random, minibatch_n=args.minibatch_size).fit(max_iters=args.max_iters, xv=x_validate, yv=y_validate, trace=args.trace)
->>>>>>> 63742b43
         else:
             if args.model == 'gaussian':
                 model = ctra.model.GaussianDSVI
             else:
-<<<<<<< HEAD
                 model = ctra.model.LogisticDSVI
                 # This is a hack
                 perm = s.random.permutation(y.shape[0])
@@ -466,7 +330,7 @@
         logger.info('Fitting alternate model')
         m = outer(inner).fit(pool=args.pool,
                              init_samples=args.init_samples,
-                             max_epochs=args.max_epochs,
+                             max_epochs=args.max_iters,
                              max_samples=args.max_samples,
                              vtol=args.wsabi_tolerance,
                              warm_start=args.warm_start,
@@ -536,8 +400,8 @@
         logger.info('Mean non-causal PIP = {}'.format(m.pip[s.theta != 0].mean()))
     if args.validation is not None:
         if args.model == 'gaussian':
-            logger.info('Training set correlation = {:.3f}'.format(m.score(x, y)))
-            logger.info('Validation set correlation = {:.3f}'.format(m.score(x_validate, y_validate)))
+            logger.info('Training set correlation = {:.3f}'.format(numpy.asscalar(m.score(x, y))))
+            logger.info('Validation set correlation = {:.3f}'.format(numpy.asscalar(m.score(x_validate, y_validate))))
             if args.bayes_factor:
                 logger.info('Null training set correlation = {:.3f}'.format(m0.score(x, y)))
                 logger.info('Null validation set correlation = {:.3f}'.format(m0.score(x_validate, y_validate)))
@@ -559,7 +423,6 @@
     if 'samples' in m.__dict__:
         logger.info('Credible interval: {}'.format(ctra.model.base._expit(numpy.percentile(m.samples, [5, 95], axis=0))))
 
-@memory_profiler.profile
 def evaluate():
     """Entry point for simulations on synthetic genotypes/phenotypes/annotations"""
     args = _parser().parse_args()
@@ -591,79 +454,4 @@
         else:
             x_validate = None
             y_validate = None
-        _fit(args, s, x, y, x_validate, y_validate)
-=======
-                outer = ctra.model.ActiveSampler
-            logger.info('Fitting alternate model')
-            m = outer(inner).fit(atol=args.tolerance,
-                                 pool=args.pool,
-                                 max_iters=args.max_iters,
-                                 init_samples=args.init_samples,
-                                 max_samples=args.max_samples,
-                                 vtol=args.wsabi_tolerance,
-                                 weight=args.ewma_weight,
-                                 minibatch_n=args.minibatch_size,
-                                 **kwargs)
-            if args.bayes_factor or args.fit_null:
-                logger.info('Fitting null model')
-                proposals = numpy.array(m.pi_grid).dot(inner.p) / inner.p.sum()
-                inner = model(x, y, numpy.zeros(s.annot.shape, dtype='int8'),
-                              pve.sum().reshape(1, 1),
-                              learning_rate=args.learning_rate,
-                              minibatch_n=args.minibatch_size)
-                m0 = outer(inner).fit(atol=args.tolerance, proposals=proposals, **kwargs)
-        if args.diagnostic is not None:
-            pihat = []
-            for _ in range(50):
-                x, y = s.sample_gaussian(n=args.num_samples - args.validation)
-                m = model(x, y, s.annot, learning_rate=args.learning_rate, hyperparam_learning_rate=args.hyper_learning_rate, random_state=s.random, minibatch_n=args.minibatch_size).fit(max_iters=args.max_iters, xv=x_validate, yv=y_validate, trace=args.trace)
-                pihat.append(m.pi)
-            logger.info('Bootstrap CI: {}'.format(numpy.percentile(numpy.array(pihat), [2.5, 97.5])))
-        if args.trace:
-            if args.diagnostic is None:
-                args.diagnostic = 'diagnostic'
-
-            P = matplotlib.pyplot
-            P.figure();
-            P.plot(numpy.arange(len(m.trace)), [x[3:6] for x in m.trace]);
-            P.legend(['KL(z)', 'KL(theta)', 'KL(hyper)']);
-            P.savefig('{}-kl.pdf'.format(args.diagnostic));
-            P.close()
-
-            P.figure();
-            P.plot(numpy.arange(len(m.trace)), [x[1] for x in m.trace]);
-            P.legend(['ELBO']);
-            P.savefig('{}-elbo.pdf'.format(args.diagnostic));
-            P.close()
-
-            P.figure();
-            P.plot(numpy.arange(len(m.trace)), numpy.array([x[7:9] for x in m.trace]).sum(axis=2))
-            P.legend(['logit(pi)', 'log(tau)', 'log(sigma2)'])
-            P.savefig('{}-hyper.pdf'.format(args.diagnostic))
-            P.close()
-
-            P.figure();
-            P.plot(numpy.arange(len(m.trace)), numpy.array([x[-2:] for x in m.trace]), '-')
-            P.legend(['Training loss', 'Validation loss'])
-            P.savefig('{}-loss.pdf'.format(args.diagnostic))
-            P.close()
-        if args.interact:
-            code.interact(banner='', local=dict(globals(), **locals()))
-        if args.write_weights is not None:
-            logger.info('Writing importance weights:')
-            with open(os.path.join(args.write_weights, 'weights.txt'), 'w') as f:
-                for p, w in zip(m.pi_grid, m.weights):
-                    print('{} {}'.format(' '.join('{:.3g}'.format(x) for x in p),
-                                         w), file=f)
-        if args.validation is not None:
-            logger.info('Training set correlation = {:.3f}'.format(numpy.asscalar(m.score(x, y))))
-            logger.info('Validation set correlation = {:.3f}'.format(numpy.asscalar(m.score(x_validate, y_validate))))
-        if args.bayes_factor:
-            logger.info('Bayes factor = {:.3g}'.format(m.bayes_factor(m0)))
-        if args.fit_null:
-            m = m0
-        logger.info('Writing posterior mean pi')
-        numpy.savetxt(sys.stdout.buffer, m.pi, fmt='%.3g')
-        logger.info('Writing posterior mean tau')
-        numpy.savetxt(sys.stdout.buffer, m.tau, fmt='%.3g')
->>>>>>> 63742b43
+        _fit(args, s, x, y, x_validate, y_validate)